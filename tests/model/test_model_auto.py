--- conflicted
+++ resolved
@@ -408,15 +408,17 @@
         }
         quick_test(config_dict)
 
-<<<<<<< HEAD
+
     def test_fm2(self):
         config_dict = {
             "model": "FM2",
-=======
+            "threshold": {"rating": 4},
+        }
+        quick_test(config_dict)
+
     def test_eulernet(self):
         config_dict = {
             "model": "EulerNet",
->>>>>>> 42fb28a5
             "threshold": {"rating": 4},
         }
         quick_test(config_dict)
