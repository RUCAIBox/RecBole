--- conflicted
+++ resolved
@@ -60,11 +60,7 @@
         """
         rec_mat = dataobject.get('rec.topk')
         topk_idx, pos_len_list = torch.split(rec_mat, [max(self.topk), 1], dim=1)
-<<<<<<< HEAD
-        return rec_mat.to(torch.bool).numpy(), pos_len_list.squeeze(-1).numpy()
-=======
         return topk_idx.to(torch.bool).numpy(), pos_len_list.squeeze(-1).numpy()
->>>>>>> e48406fb
 
     def topk_result(self, metric, value):
         """Match the metric value to the `k` and put them in `dictionary` form.
