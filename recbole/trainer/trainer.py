--- conflicted
+++ resolved
@@ -21,15 +21,7 @@
 import torch
 import torch.optim as optim
 from torch.nn.utils.clip_grad import clip_grad_norm_
-<<<<<<< HEAD
-import numpy as np
-import matplotlib.pyplot as plt
-
-from time import time
-from logging import getLogger
-=======
 from tqdm import tqdm
->>>>>>> 8a1fb63b
 
 from recbole.data.interaction import Interaction
 from recbole.evaluator import ProxyEvaluator
@@ -121,11 +113,7 @@
         elif self.learner.lower() == 'rmsprop':
             optimizer = optim.RMSprop(self.model.parameters(), lr=self.learning_rate)
         elif self.learner.lower() == 'sparse_adam':
-<<<<<<< HEAD
-            optimizer =optim.SparseAdam(self.model.parameters(), lr=self.learning_rate)
-=======
             optimizer = optim.SparseAdam(self.model.parameters(), lr=self.learning_rate)
->>>>>>> 8a1fb63b
         else:
             self.logger.warning('Received unrecognized optimizer, set default Adam optimizer')
             optimizer = optim.Adam(self.model.parameters(), lr=self.learning_rate)
@@ -598,7 +586,7 @@
 
 class xgboostTrainer(AbstractTrainer):
     """xgboostTrainer is designed for XGBOOST.
-    
+
     """
 
     def __init__(self, config, model):
@@ -706,7 +694,7 @@
 
     def _train_at_once(self, train_data, valid_data):
         r"""
-        
+
         Args:
             train_data (XgboostDataLoader): XgboostDataLoader, which is the same with GeneralDataLoader.
             valid_data (XgboostDataLoader): XgboostDataLoader, which is the same with GeneralDataLoader.
@@ -724,7 +712,7 @@
 
     def _valid_epoch(self, valid_data):
         r"""
-        
+
         Args:
             valid_data (XgboostDataLoader): XgboostDataLoader, which is the same with GeneralDataLoader.
         """
