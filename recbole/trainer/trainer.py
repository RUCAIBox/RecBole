--- conflicted
+++ resolved
@@ -590,18 +590,10 @@
         self.epochs = 1  # Set the epoch to 1 when running memory based model
 
 
-<<<<<<< HEAD
 class DecisionTreeTrainer(AbstractTrainer):
     """DecisionTreeTrainer is designed for DecisionTree model.
-    
-    """    
-=======
-class xgboostTrainer(AbstractTrainer):
-    """xgboostTrainer is designed for XGBOOST.
 
     """
-
->>>>>>> 2ef6a030
     def __init__(self, config, model):
         super(DecisionTreeTrainer, self).__init__(config, model)
 
@@ -672,42 +664,10 @@
 
             cur_data = sparse.csc_matrix(onehot_data)
 
-<<<<<<< HEAD
         return cur_data, interaction_np[self.label_field]
-    
+
     def _interaction_to_lib_datatype(self, dataloader):
         pass
-=======
-        return self.xgb.DMatrix(
-            data=cur_data,
-            label=interaction_np[self.label_field],
-            weight=self.weight,
-            base_margin=self.base_margin,
-            missing=self.missing,
-            silent=self.silent,
-            feature_names=self.feature_names,
-            feature_types=self.feature_types,
-            nthread=self.nthread
-        )
-
-    def _train_at_once(self, train_data, valid_data):
-        r"""
-
-        Args:
-            train_data (XgboostDataLoader): XgboostDataLoader, which is the same with GeneralDataLoader.
-            valid_data (XgboostDataLoader): XgboostDataLoader, which is the same with GeneralDataLoader.
-        """
-        self.dtrain = self._interaction_to_DMatrix(train_data)
-        self.dvalid = self._interaction_to_DMatrix(valid_data)
-        self.evals = [(self.dtrain, 'train'), (self.dvalid, 'valid')]
-        self.model = self.xgb.train(
-            self.params, self.dtrain, self.num_boost_round, self.evals, self.obj, self.feval, self.maximize,
-            self.early_stopping_rounds, self.evals_result, self.verbose_eval, self.xgb_model, self.callbacks
-        )
-
-        self.model.save_model(self.saved_model_file)
-        self.xgb_model = self.saved_model_file
->>>>>>> 2ef6a030
 
     def _valid_epoch(self, valid_data):
         r"""
@@ -753,7 +713,7 @@
 
 class xgboostTrainer(DecisionTreeTrainer):
     """xgboostTrainer is designed for XGBOOST.
-    
+
     """
 
     def __init__(self, config, model):
@@ -786,7 +746,7 @@
 
     def _train_at_once(self, train_data, valid_data):
         r"""
-        
+
         Args:
             train_data (DecisionTreeDataLoader): DecisionTreeDataLoader, which is the same with GeneralDataLoader.
             valid_data (DecisionTreeDataLoader): DecisionTreeDataLoader, which is the same with GeneralDataLoader.
@@ -794,11 +754,11 @@
         self.dtrain = self._interaction_to_lib_datatype(train_data)
         self.dvalid = self._interaction_to_lib_datatype(valid_data)
         self.evals = [(self.dtrain, 'train'), (self.dvalid, 'valid')]
-        self.model = self.xgb.train(self.params, self.dtrain, self.num_boost_round, self.evals, 
-                                    early_stopping_rounds = self.early_stopping_rounds, 
+        self.model = self.xgb.train(self.params, self.dtrain, self.num_boost_round, self.evals,
+                                    early_stopping_rounds = self.early_stopping_rounds,
                                     evals_result = self.evals_result,
-                                    verbose_eval = self.verbose_eval, 
-                                    xgb_model = self.boost_model, 
+                                    verbose_eval = self.verbose_eval,
+                                    xgb_model = self.boost_model,
                                     callbacks = self.callbacks)
 
         self.model.save_model(self.saved_model_file)
@@ -819,7 +779,7 @@
 
 class lightgbmTrainer(DecisionTreeTrainer):
     """lightgbmTrainer is designed for lightgbm.
-    
+
     """
 
     def __init__(self, config, model):
@@ -852,7 +812,7 @@
 
     def _train_at_once(self, train_data, valid_data):
         r"""
-        
+
         Args:
             train_data (DecisionTreeDataLoader): DecisionTreeDataLoader, which is the same with GeneralDataLoader.
             valid_data (DecisionTreeDataLoader): DecisionTreeDataLoader, which is the same with GeneralDataLoader.
@@ -860,12 +820,12 @@
         self.dtrain = self._interaction_to_lib_datatype(train_data)
         self.dvalid = self._interaction_to_lib_datatype(valid_data)
         self.evals = [self.dtrain, self.dvalid]
-        self.model = self.lgb.train(self.params, self.dtrain, self.num_boost_round, self.evals, 
-                                    early_stopping_rounds = self.early_stopping_rounds, 
+        self.model = self.lgb.train(self.params, self.dtrain, self.num_boost_round, self.evals,
+                                    early_stopping_rounds = self.early_stopping_rounds,
                                     evals_result = self.evals_result,
-                                    verbose_eval = self.verbose_eval, 
+                                    verbose_eval = self.verbose_eval,
                                     learning_rates = self.learning_rates,
-                                    init_model = self.boost_model, 
+                                    init_model = self.boost_model,
                                     callbacks = self.callbacks)
 
         self.model.save_model(self.saved_model_file)
