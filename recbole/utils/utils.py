--- conflicted
+++ resolved
@@ -241,9 +241,6 @@
     reserved = torch.cuda.max_memory_reserved(device) / 1024**3
     total = torch.cuda.get_device_properties(device).total_memory / 1024**3
 
-<<<<<<< HEAD
-    return "{:.2f} G/{:.2f} G".format(reserved, total)
-=======
     return '{:.2f} G/{:.2f} G'.format(reserved, total)
 
 def get_flops(model, dataset, device, uncalled_warnings=False, unsupported_warnings=False):
@@ -329,5 +326,4 @@
     total_flops = 0
     for op, flop in flop_counter.by_operator().items():
         total_flops += flop
-    return total_flops
->>>>>>> ee0baab1
+    return total_flops