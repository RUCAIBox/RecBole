# -*- coding: utf-8 -*-
# @Time   : 2020/7/17
# @Author : Shanlei Mu
# @Email  : slmu@ruc.edu.cn

# UPDATE
# @Time   : 2021/3/8, 2022/7/12, 2023/2/11
# @Author : Jiawei Guan, Lei Wang, Gaowei Zhang
# @Email  : guanjw@ruc.edu.cn, zxcptss@gmail.com, zgw2022101006@ruc.edu.cn

"""
recbole.utils.utils
################################
"""

import datetime
import importlib
import os
import random
import pandas as pd

import numpy as np
import torch
import torch.nn as nn
from torch.utils.tensorboard import SummaryWriter
from texttable import Texttable


from recbole.utils.enum_type import ModelType


def get_local_time():
    r"""Get current time

    Returns:
        str: current time
    """
    cur = datetime.datetime.now()
    cur = cur.strftime("%b-%d-%Y_%H-%M-%S")

    return cur


def ensure_dir(dir_path):
    r"""Make sure the directory exists, if it does not exist, create it

    Args:
        dir_path (str): directory path

    """
    if not os.path.exists(dir_path):
        os.makedirs(dir_path)


def get_model(model_name):
    r"""Automatically select model class based on model name

    Args:
        model_name (str): model name

    Returns:
        Recommender: model class
    """
    model_submodule = [
        "general_recommender",
        "context_aware_recommender",
        "sequential_recommender",
        "knowledge_aware_recommender",
        "exlib_recommender",
    ]

    model_file_name = model_name.lower()
    model_module = None
    for submodule in model_submodule:
        module_path = ".".join(["recbole.model", submodule, model_file_name])
        if importlib.util.find_spec(module_path, __name__):
            model_module = importlib.import_module(module_path, __name__)
            break

    if model_module is None:
        raise ValueError(
            "`model_name` [{}] is not the name of an existing model.".format(model_name)
        )
    model_class = getattr(model_module, model_name)
    return model_class


def get_trainer(model_type, model_name):
    r"""Automatically select trainer class based on model type and model name

    Args:
        model_type (ModelType): model type
        model_name (str): model name

    Returns:
        Trainer: trainer class
    """
    try:
        return getattr(
            importlib.import_module("recbole.trainer"), model_name + "Trainer"
        )
    except AttributeError:
        if model_type == ModelType.KNOWLEDGE:
            return getattr(importlib.import_module("recbole.trainer"), "KGTrainer")
        elif model_type == ModelType.TRADITIONAL:
            return getattr(
                importlib.import_module("recbole.trainer"), "TraditionalTrainer"
            )
        else:
            return getattr(importlib.import_module("recbole.trainer"), "Trainer")


def early_stopping(value, best, cur_step, max_step, bigger=True):
    r"""validation-based early stopping

    Args:
        value (float): current result
        best (float): best result
        cur_step (int): the number of consecutive steps that did not exceed the best result
        max_step (int): threshold steps for stopping
        bigger (bool, optional): whether the bigger the better

    Returns:
        tuple:
        - float,
          best result after this step
        - int,
          the number of consecutive steps that did not exceed the best result after this step
        - bool,
          whether to stop
        - bool,
          whether to update
    """
    stop_flag = False
    update_flag = False
    if bigger:
        if value >= best:
            cur_step = 0
            best = value
            update_flag = True
        else:
            cur_step += 1
            if cur_step > max_step:
                stop_flag = True
    else:
        if value <= best:
            cur_step = 0
            best = value
            update_flag = True
        else:
            cur_step += 1
            if cur_step > max_step:
                stop_flag = True
    return best, cur_step, stop_flag, update_flag


def calculate_valid_score(valid_result, valid_metric=None):
    r"""return valid score from valid result

    Args:
        valid_result (dict): valid result
        valid_metric (str, optional): the selected metric in valid result for valid score

    Returns:
        float: valid score
    """
    if valid_metric:
        return valid_result[valid_metric]
    else:
        return valid_result["Recall@10"]


def dict2str(result_dict):
    r"""convert result dict to str

    Args:
        result_dict (dict): result dict

    Returns:
        str: result str
    """

    return "    ".join(
        [str(metric) + " : " + str(value) for metric, value in result_dict.items()]
    )


def init_seed(seed, reproducibility):
    r"""init random seed for random functions in numpy, torch, cuda and cudnn

    Args:
        seed (int): random seed
        reproducibility (bool): Whether to require reproducibility
    """
    random.seed(seed)
    np.random.seed(seed)
    torch.manual_seed(seed)
    torch.cuda.manual_seed(seed)
    torch.cuda.manual_seed_all(seed)
    if reproducibility:
        torch.backends.cudnn.benchmark = False
        torch.backends.cudnn.deterministic = True
    else:
        torch.backends.cudnn.benchmark = True
        torch.backends.cudnn.deterministic = False


def get_tensorboard(logger):
    r"""Creates a SummaryWriter of Tensorboard that can log PyTorch models and metrics into a directory for
    visualization within the TensorBoard UI.
    For the convenience of the user, the naming rule of the SummaryWriter's log_dir is the same as the logger.

    Args:
        logger: its output filename is used to name the SummaryWriter's log_dir.
                If the filename is not available, we will name the log_dir according to the current time.

    Returns:
        SummaryWriter: it will write out events and summaries to the event file.
    """
    base_path = "log_tensorboard"

    dir_name = None
    for handler in logger.handlers:
        if hasattr(handler, "baseFilename"):
            dir_name = os.path.basename(getattr(handler, "baseFilename")).split(".")[0]
            break
    if dir_name is None:
        dir_name = "{}-{}".format("model", get_local_time())

    dir_path = os.path.join(base_path, dir_name)
    writer = SummaryWriter(dir_path)
    return writer


def get_gpu_usage(device=None):
    r"""Return the reserved memory and total memory of given device in a string.
    Args:
        device: cuda.device. It is the device that the model run on.

    Returns:
        str: it contains the info about reserved memory and total memory of given device.
    """

    reserved = torch.cuda.max_memory_reserved(device) / 1024**3
    total = torch.cuda.get_device_properties(device).total_memory / 1024**3

    return "{:.2f} G/{:.2f} G".format(reserved, total)


def get_flops(model, dataset, device, logger, transform, verbose=False):
    r"""Given a model and dataset to the model, compute the per-operator flops
    of the given model.
    Args:
        model: the model to compute flop counts.
        dataset: dataset that are passed to `model` to count flops.
        device: cuda.device. It is the device that the model run on.
        verbose: whether to print information of modules.

    Returns:
        total_ops: the number of flops for each operation.
    """
    if model.type == ModelType.DECISIONTREE:
        return 1
    if model.__class__.__name__ == "Pop":
        return 1

    import copy

    model = copy.deepcopy(model)

    def count_normalization(m, x, y):
        x = x[0]
        flops = torch.DoubleTensor([2 * x.numel()])
        m.total_ops += flops

    def count_embedding(m, x, y):
        x = x[0]
        nelements = x.numel()
        hiddensize = y.shape[-1]
        m.total_ops += nelements * hiddensize

    class TracingAdapter(torch.nn.Module):
        def __init__(self, rec_model):
            super().__init__()
            self.model = rec_model

        def forward(self, interaction):
            return self.model.predict(interaction)

    custom_ops = {
        torch.nn.Embedding: count_embedding,
        torch.nn.LayerNorm: count_normalization,
    }
    wrapper = TracingAdapter(model)
    inter = dataset[torch.tensor([1])].to(device)
    inter = transform(dataset, inter)
    inputs = (inter,)
    from thop.profile import register_hooks
    from thop.vision.basic_hooks import count_parameters

    handler_collection = {}
    fn_handles = []
    params_handles = []
    types_collection = set()
    if custom_ops is None:
        custom_ops = {}

    def add_hooks(m: nn.Module):
        m.register_buffer("total_ops", torch.zeros(1, dtype=torch.float64))
        m.register_buffer("total_params", torch.zeros(1, dtype=torch.float64))

        m_type = type(m)

        fn = None
        if m_type in custom_ops:
            fn = custom_ops[m_type]
            if m_type not in types_collection and verbose:
                logger.info("Customize rule %s() %s." % (fn.__qualname__, m_type))
        elif m_type in register_hooks:
            fn = register_hooks[m_type]
            if m_type not in types_collection and verbose:
                logger.info("Register %s() for %s." % (fn.__qualname__, m_type))
        else:
            if m_type not in types_collection and verbose:
                logger.warning(
                    "[WARN] Cannot find rule for %s. Treat it as zero Macs and zero Params."
                    % m_type
                )

        if fn is not None:
            handle_fn = m.register_forward_hook(fn)
            handle_paras = m.register_forward_hook(count_parameters)
            handler_collection[m] = (
                handle_fn,
                handle_paras,
            )
            fn_handles.append(handle_fn)
            params_handles.append(handle_paras)
        types_collection.add(m_type)

    prev_training_status = wrapper.training

    wrapper.eval()
    wrapper.apply(add_hooks)

    with torch.no_grad():
        wrapper(*inputs)

    def dfs_count(module: nn.Module, prefix="\t"):
        total_ops, total_params = module.total_ops.item(), 0
        ret_dict = {}
        for n, m in module.named_children():
            next_dict = {}
            if m in handler_collection and not isinstance(
                m, (nn.Sequential, nn.ModuleList)
            ):
                m_ops, m_params = m.total_ops.item(), m.total_params.item()
            else:
                m_ops, m_params, next_dict = dfs_count(m, prefix=prefix + "\t")
            ret_dict[n] = (m_ops, m_params, next_dict)
            total_ops += m_ops
            total_params += m_params

        return total_ops, total_params, ret_dict

    total_ops, total_params, ret_dict = dfs_count(wrapper)

    # reset wrapper to original status
    wrapper.train(prev_training_status)
    for m, (op_handler, params_handler) in handler_collection.items():
        m._buffers.pop("total_ops")
        m._buffers.pop("total_params")
    for i in range(len(fn_handles)):
        fn_handles[i].remove()
        params_handles[i].remove()

    return total_ops


def list_to_latex(convert_list, bigger_flag=True, subset_columns=[]):
    result = {}
    for d in convert_list:
        for key, value in d.items():
            if key in result:
                result[key].append(value)
            else:
                result[key] = [value]

    df = pd.DataFrame.from_dict(result, orient="index").T

    if len(subset_columns) == 0:
        tex = df.to_latex(index=False)
        return df, tex

    def bold_func(x, bigger_flag):
        if bigger_flag:
            return np.where(x == np.max(x.to_numpy()), "font-weight:bold", None)
        else:
            return np.where(x == np.min(x.to_numpy()), "font-weight:bold", None)

    style = df.style
    style.apply(bold_func, bigger_flag=bigger_flag, subset=subset_columns)
    style.format(precision=4)
<<<<<<< HEAD
    num_column = len(df.columns)
    column_format = 'c' * num_column
    tex = style.hide(axis='index').to_latex(caption="Result Table", label="Result Table", convert_css=True, hrules=True, column_format=column_format)
=======
    tex = style.hide(axis="index").to_latex(
        label="Result", convert_css=True, hrules=True
    )
>>>>>>> 869778aa
    return df, tex


def get_environment(config):
    gpu_usage = (
        get_gpu_usage(config["device"])
        if torch.cuda.is_available() and config["use_gpu"]
        else "0.0 / 0.0"
    )

    import psutil

    memory_used = psutil.Process(os.getpid()).memory_info().rss / 1024**3
    memory_total = psutil.virtual_memory()[0] / 1024**3
    memory_usage = "{:.2f} G/{:.2f} G".format(memory_used, memory_total)
    cpu_usage = "{:.2f} %".format(psutil.cpu_percent(interval=1))
    """environment_data = [
        {"Environment": "CPU", "Usage": cpu_usage,},
        {"Environment": "GPU", "Usage": gpu_usage, },
        {"Environment": "Memory", "Usage": memory_usage, },
    ]"""

    table = Texttable()
    table.set_cols_align(["l", "c"])
    table.set_cols_valign(["m", "m"])
    table.add_rows(
        [
            ["Environment", "Usage"],
            ["CPU", cpu_usage],
            ["GPU", gpu_usage],
            ["Memory", memory_usage],
        ]
    )

    return table<|MERGE_RESOLUTION|>--- conflicted
+++ resolved
@@ -401,15 +401,13 @@
     style = df.style
     style.apply(bold_func, bigger_flag=bigger_flag, subset=subset_columns)
     style.format(precision=4)
-<<<<<<< HEAD
+
     num_column = len(df.columns)
     column_format = 'c' * num_column
-    tex = style.hide(axis='index').to_latex(caption="Result Table", label="Result Table", convert_css=True, hrules=True, column_format=column_format)
-=======
     tex = style.hide(axis="index").to_latex(
-        label="Result", convert_css=True, hrules=True
+        caption="Result Table", label="Result Table", convert_css=True, hrules=True, column_format=column_format
     )
->>>>>>> 869778aa
+
     return df, tex
 
 
