# -*- coding: utf-8 -*-
# @Time   : 2020/7/17
# @Author : Shanlei Mu
# @Email  : slmu@ruc.edu.cn

# UPDATE
# @Time   : 2021/3/8, 2022/7/12, 2023/2/11
# @Author : Jiawei Guan, Lei Wang, Gaowei Zhang
# @Email  : guanjw@ruc.edu.cn, zxcptss@gmail.com, zgw2022101006@ruc.edu.cn

"""
recbole.utils.utils
################################
"""

import datetime
import importlib
import os
import random
import pandas as pd

import numpy as np
import torch
import torch.nn as nn
from torch.utils.tensorboard import SummaryWriter
from texttable import Texttable


from recbole.utils.enum_type import ModelType


def get_local_time():
    r"""Get current time

    Returns:
        str: current time
    """
    cur = datetime.datetime.now()
    cur = cur.strftime("%b-%d-%Y_%H-%M-%S")

    return cur


def ensure_dir(dir_path):
    r"""Make sure the directory exists, if it does not exist, create it

    Args:
        dir_path (str): directory path

    """
    if not os.path.exists(dir_path):
        os.makedirs(dir_path)


def get_model(model_name):
    r"""Automatically select model class based on model name

    Args:
        model_name (str): model name

    Returns:
        Recommender: model class
    """
    model_submodule = [
        "general_recommender",
        "context_aware_recommender",
        "sequential_recommender",
        "knowledge_aware_recommender",
        "exlib_recommender",
    ]

    model_file_name = model_name.lower()
    model_module = None
    for submodule in model_submodule:
        module_path = ".".join(["recbole.model", submodule, model_file_name])
        if importlib.util.find_spec(module_path, __name__):
            model_module = importlib.import_module(module_path, __name__)
            break

    if model_module is None:
        raise ValueError(
            "`model_name` [{}] is not the name of an existing model.".format(model_name)
        )
    model_class = getattr(model_module, model_name)
    return model_class


def get_trainer(model_type, model_name):
    r"""Automatically select trainer class based on model type and model name

    Args:
        model_type (ModelType): model type
        model_name (str): model name

    Returns:
        Trainer: trainer class
    """
    try:
        return getattr(
            importlib.import_module("recbole.trainer"), model_name + "Trainer"
        )
    except AttributeError:
        if model_type == ModelType.KNOWLEDGE:
            return getattr(importlib.import_module("recbole.trainer"), "KGTrainer")
        elif model_type == ModelType.TRADITIONAL:
            return getattr(
                importlib.import_module("recbole.trainer"), "TraditionalTrainer"
            )
        else:
            return getattr(importlib.import_module("recbole.trainer"), "Trainer")


<<<<<<< HEAD
def early_stopping(value, best, cur_step, max_step, bigger=True, min_delta=0.001):
    r""" validation-based early stopping
=======
def early_stopping(value, best, cur_step, max_step, bigger=True):
    r"""validation-based early stopping
>>>>>>> 27cb9492

    Args:
        value (float): current result
        best (float): best result
        cur_step (int): the number of consecutive steps that did not exceed the best result
        max_step (int): threshold steps for stopping
        bigger (bool, optional): whether the bigger the better

    Returns:
        tuple:
        - float,
          best result after this step
        - int,
          the number of consecutive steps that did not exceed the best result after this step
        - bool,
          whether to stop
        - bool,
          whether to update
    """
    stop_flag = False
    update_flag = False
    if bigger:
        if value >= best and abs(value - best) >= min_delta:
            cur_step = 0
            best = value
            update_flag = True
        else:
            cur_step += 1
            if cur_step > max_step:
                stop_flag = True
    else:
        if value <= best and abs(best - value) >= min_delta:
            cur_step = 0
            best = value
            update_flag = True
        else:
            cur_step += 1
            if cur_step > max_step:
                stop_flag = True
    return best, cur_step, stop_flag, update_flag


def calculate_valid_score(valid_result, valid_metric=None):
    r"""return valid score from valid result

    Args:
        valid_result (dict): valid result
        valid_metric (str, optional): the selected metric in valid result for valid score

    Returns:
        float: valid score
    """
    if valid_metric:
        return valid_result[valid_metric]
    else:
        return valid_result["Recall@10"]


def dict2str(result_dict):
    r"""convert result dict to str

    Args:
        result_dict (dict): result dict

    Returns:
        str: result str
    """

    return "    ".join(
        [str(metric) + " : " + str(value) for metric, value in result_dict.items()]
    )


def init_seed(seed, reproducibility):
    r"""init random seed for random functions in numpy, torch, cuda and cudnn

    Args:
        seed (int): random seed
        reproducibility (bool): Whether to require reproducibility
    """
    random.seed(seed)
    np.random.seed(seed)
    torch.manual_seed(seed)
    torch.cuda.manual_seed(seed)
    torch.cuda.manual_seed_all(seed)
    if reproducibility:
        torch.backends.cudnn.benchmark = False
        torch.backends.cudnn.deterministic = True
    else:
        torch.backends.cudnn.benchmark = True
        torch.backends.cudnn.deterministic = False


def get_tensorboard(logger):
    r"""Creates a SummaryWriter of Tensorboard that can log PyTorch models and metrics into a directory for
    visualization within the TensorBoard UI.
    For the convenience of the user, the naming rule of the SummaryWriter's log_dir is the same as the logger.

    Args:
        logger: its output filename is used to name the SummaryWriter's log_dir.
                If the filename is not available, we will name the log_dir according to the current time.

    Returns:
        SummaryWriter: it will write out events and summaries to the event file.
    """
    base_path = "log_tensorboard"

    dir_name = None
    for handler in logger.handlers:
        if hasattr(handler, "baseFilename"):
            dir_name = os.path.basename(getattr(handler, "baseFilename")).split(".")[0]
            break
    if dir_name is None:
        dir_name = "{}-{}".format("model", get_local_time())

    dir_path = os.path.join(base_path, dir_name)
    writer = SummaryWriter(dir_path)
    return writer


def get_gpu_usage(device=None):
    r"""Return the reserved memory and total memory of given device in a string.
    Args:
        device: cuda.device. It is the device that the model run on.

    Returns:
        str: it contains the info about reserved memory and total memory of given device.
    """

    reserved = torch.cuda.max_memory_reserved(device) / 1024**3
    total = torch.cuda.get_device_properties(device).total_memory / 1024**3

    return "{:.2f} G/{:.2f} G".format(reserved, total)


def get_flops(model, dataset, device, logger, transform, verbose=False):
    r"""Given a model and dataset to the model, compute the per-operator flops
    of the given model.
    Args:
        model: the model to compute flop counts.
        dataset: dataset that are passed to `model` to count flops.
        device: cuda.device. It is the device that the model run on.
        verbose: whether to print information of modules.

    Returns:
        total_ops: the number of flops for each operation.
    """
    if model.type == ModelType.DECISIONTREE:
        return 1
    if model.__class__.__name__ == "Pop":
        return 1

    import copy

    model = copy.deepcopy(model)

    def count_normalization(m, x, y):
        x = x[0]
        flops = torch.DoubleTensor([2 * x.numel()])
        m.total_ops += flops

    def count_embedding(m, x, y):
        x = x[0]
        nelements = x.numel()
        hiddensize = y.shape[-1]
        m.total_ops += nelements * hiddensize

    class TracingAdapter(torch.nn.Module):
        def __init__(self, rec_model):
            super().__init__()
            self.model = rec_model

        def forward(self, interaction):
            return self.model.predict(interaction)

    custom_ops = {
        torch.nn.Embedding: count_embedding,
        torch.nn.LayerNorm: count_normalization,
    }
    wrapper = TracingAdapter(model)
    inter = dataset[torch.tensor([1])].to(device)
    inter = transform(dataset, inter)
    inputs = (inter,)
    from thop.profile import register_hooks
    from thop.vision.basic_hooks import count_parameters

    handler_collection = {}
    fn_handles = []
    params_handles = []
    types_collection = set()
    if custom_ops is None:
        custom_ops = {}

    def add_hooks(m: nn.Module):
        m.register_buffer("total_ops", torch.zeros(1, dtype=torch.float64))
        m.register_buffer("total_params", torch.zeros(1, dtype=torch.float64))

        m_type = type(m)

        fn = None
        if m_type in custom_ops:
            fn = custom_ops[m_type]
            if m_type not in types_collection and verbose:
                logger.info("Customize rule %s() %s." % (fn.__qualname__, m_type))
        elif m_type in register_hooks:
            fn = register_hooks[m_type]
            if m_type not in types_collection and verbose:
                logger.info("Register %s() for %s." % (fn.__qualname__, m_type))
        else:
            if m_type not in types_collection and verbose:
                logger.warning(
                    "[WARN] Cannot find rule for %s. Treat it as zero Macs and zero Params."
                    % m_type
                )

        if fn is not None:
            handle_fn = m.register_forward_hook(fn)
            handle_paras = m.register_forward_hook(count_parameters)
            handler_collection[m] = (
                handle_fn,
                handle_paras,
            )
            fn_handles.append(handle_fn)
            params_handles.append(handle_paras)
        types_collection.add(m_type)

    prev_training_status = wrapper.training

    wrapper.eval()
    wrapper.apply(add_hooks)

    with torch.no_grad():
        wrapper(*inputs)

    def dfs_count(module: nn.Module, prefix="\t"):
        total_ops, total_params = module.total_ops.item(), 0
        ret_dict = {}
        for n, m in module.named_children():
            next_dict = {}
            if m in handler_collection and not isinstance(
                m, (nn.Sequential, nn.ModuleList)
            ):
                m_ops, m_params = m.total_ops.item(), m.total_params.item()
            else:
                m_ops, m_params, next_dict = dfs_count(m, prefix=prefix + "\t")
            ret_dict[n] = (m_ops, m_params, next_dict)
            total_ops += m_ops
            total_params += m_params

        return total_ops, total_params, ret_dict

    total_ops, total_params, ret_dict = dfs_count(wrapper)

    # reset wrapper to original status
    wrapper.train(prev_training_status)
    for m, (op_handler, params_handler) in handler_collection.items():
        m._buffers.pop("total_ops")
        m._buffers.pop("total_params")
    for i in range(len(fn_handles)):
        fn_handles[i].remove()
        params_handles[i].remove()

    return total_ops


def list_to_latex(convert_list, bigger_flag=True, subset_columns=[]):
    result = {}
    for d in convert_list:
        for key, value in d.items():
            if key in result:
                result[key].append(value)
            else:
                result[key] = [value]

    df = pd.DataFrame.from_dict(result, orient="index").T

    if len(subset_columns) == 0:
        tex = df.to_latex(index=False)
        return df, tex

    def bold_func(x, bigger_flag):
        if bigger_flag:
            return np.where(x == np.max(x.to_numpy()), "font-weight:bold", None)
        else:
            return np.where(x == np.min(x.to_numpy()), "font-weight:bold", None)

    style = df.style
    style.apply(bold_func, bigger_flag=bigger_flag, subset=subset_columns)
    style.format(precision=4)

    num_column = len(df.columns)
    column_format = "c" * num_column
    tex = style.hide(axis="index").to_latex(
        caption="Result Table",
        label="Result Table",
        convert_css=True,
        hrules=True,
        column_format=column_format,
    )

    return df, tex


def get_environment(config):
    gpu_usage = (
        get_gpu_usage(config["device"])
        if torch.cuda.is_available() and config["use_gpu"]
        else "0.0 / 0.0"
    )

    import psutil

    memory_used = psutil.Process(os.getpid()).memory_info().rss / 1024**3
    memory_total = psutil.virtual_memory()[0] / 1024**3
    memory_usage = "{:.2f} G/{:.2f} G".format(memory_used, memory_total)
    cpu_usage = "{:.2f} %".format(psutil.cpu_percent(interval=1))
    """environment_data = [
        {"Environment": "CPU", "Usage": cpu_usage,},
        {"Environment": "GPU", "Usage": gpu_usage, },
        {"Environment": "Memory", "Usage": memory_usage, },
    ]"""

    table = Texttable()
    table.set_cols_align(["l", "c"])
    table.set_cols_valign(["m", "m"])
    table.add_rows(
        [
            ["Environment", "Usage"],
            ["CPU", cpu_usage],
            ["GPU", gpu_usage],
            ["Memory", memory_usage],
        ]
    )

    return table<|MERGE_RESOLUTION|>--- conflicted
+++ resolved
@@ -110,13 +110,9 @@
             return getattr(importlib.import_module("recbole.trainer"), "Trainer")
 
 
-<<<<<<< HEAD
 def early_stopping(value, best, cur_step, max_step, bigger=True, min_delta=0.001):
-    r""" validation-based early stopping
-=======
-def early_stopping(value, best, cur_step, max_step, bigger=True):
     r"""validation-based early stopping
->>>>>>> 27cb9492
+
 
     Args:
         value (float): current result
