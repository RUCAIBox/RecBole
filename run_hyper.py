# -*- coding: utf-8 -*-
# @Time   : 2020/7/24 15:57
# @Author : Shanlei Mu
# @Email  : slmu@ruc.edu.cn
# @File   : run_hyper.py
# UPDATE:
# @Time   : 2020/8/20 21:17, 2020/8/29, 2022/7/13, 2022/7/18
# @Author : Zihan Lin, Yupeng Hou, Gaowei Zhang, Lei Wang
# @Email  : linzihan.super@foxmail.com, houyupeng@ruc.edu.cn, zgw15630559577@163.com, zxcptss@gmail.com

import argparse
import os
import numpy as np

from recbole.trainer import HyperTuning
from recbole.quick_start import objective_function
import ray
from ray import tune
from ray.tune.schedulers import ASHAScheduler


def hyperopt_tune(args):

    # plz set algo='exhaustive' to use exhaustive search, in this case, max_evals is auto set
    # in other case, max_evals needs to be set manually
    config_file_list = (
        args.config_files.strip().split(" ") if args.config_files else None
    )
    hp = HyperTuning(
        objective_function,
        algo="exhaustive",
        early_stop=10,
        max_evals=100,
        params_file=args.params_file,
        fixed_config_file_list=config_file_list,
    )
    hp.run()
    hp.export_result(output_file=args.output_file)
    print("best params: ", hp.best_params)
    print("best result: ")
    print(hp.params2result[hp.params2str(hp.best_params)])


def ray_tune(args):

    config_file_list = (
        args.config_files.strip().split(" ") if args.config_files else None
    )
    config_file_list = (
        [os.path.join(os.getcwd(), file) for file in config_file_list]
        if args.config_files
        else None
    )

    ray.init()
    tune.register_trainable("train_func", objective_function)
    config = {
        "embedding_size": tune.sample_from(lambda _: 2 ** np.random.randint(3, 4)),
        "learning_rate": tune.loguniform(1e-4, 1e-1),
    }
    # choose different schedulers to use different tuning optimization algorithms
    # For details, please refer to Ray's official website https://docs.ray.io
    scheduler = ASHAScheduler(
        metric="recall@10", mode="max", max_t=10, grace_period=1, reduction_factor=2
    )

    local_dir = "./ray_log"
    result = tune.run(
        tune.with_parameters(objective_function, config_file_list=config_file_list),
        config=config,
        num_samples=5,
        log_to_file=args.output_file,
        scheduler=scheduler,
        local_dir=local_dir,
    )

    best_trial = result.get_best_trial("recall@10", "max", "last")
    print("best params: ", best_trial.config)
    print("best result: ", best_trial.last_result)


if __name__ == "__main__":

    parser = argparse.ArgumentParser()
    parser.add_argument(
        "--config_files", type=str, default=None, help="fixed config files"
    )
    parser.add_argument("--params_file", type=str, default=None, help="parameters file")
    parser.add_argument(
        "--output_file", type=str, default="hyper_example.result", help="output file"
    )
<<<<<<< HEAD
    parser.add_argument("--display_file", type=str, default=None, help="visualization file")
=======
>>>>>>> 2cab6c8c
    parser.add_argument("--tool", type=str, default="Hyperopt", help="tuning tool")
    args, _ = parser.parse_known_args()
    if args.tool == "Hyperopt":
        hyperopt_tune(args)
    elif args.tool == "Ray":
        ray_tune(args)
    else:
        raise ValueError(f"The tool [{args.tool}] should in ['Hyperopt', 'Ray']")<|MERGE_RESOLUTION|>--- conflicted
+++ resolved
@@ -33,6 +33,7 @@
         max_evals=100,
         params_file=args.params_file,
         fixed_config_file_list=config_file_list,
+        display_file=args.display_file
     )
     hp.run()
     hp.export_result(output_file=args.output_file)
@@ -89,10 +90,7 @@
     parser.add_argument(
         "--output_file", type=str, default="hyper_example.result", help="output file"
     )
-<<<<<<< HEAD
     parser.add_argument("--display_file", type=str, default=None, help="visualization file")
-=======
->>>>>>> 2cab6c8c
     parser.add_argument("--tool", type=str, default="Hyperopt", help="tuning tool")
     args, _ = parser.parse_known_args()
     if args.tool == "Hyperopt":
